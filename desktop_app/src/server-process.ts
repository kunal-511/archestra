import { openai } from '@ai-sdk/openai';
import { convertToModelMessages, streamText } from 'ai';
import cors from 'cors';
import dotenv from 'dotenv';
import express from 'express';
import { ollama } from 'ollama-ai-provider';

dotenv.config();

const app = express();

app.use(cors());
app.use(express.json());

app.post('/api/chat', async (req, res) => {
  const { messages, provider = 'openai' } = req.body;

<<<<<<< HEAD
  const model = provider === "ollama" ? ollama("llama3.2") : openai("gpt-4o");
  
  console.log("Received message", messages);
=======
  const model = provider === 'ollama' ? ollama('llama3.2') : openai('gpt-4o');
>>>>>>> 7663fba3

  const result = streamText({
    model,
    messages: convertToModelMessages(messages),
  });

  result.toUIMessageStreamResponse(res);
});

const PORT = 3456;

// Start server on static port
const server = app.listen(PORT, '127.0.0.1', () => {
  console.log(`Express server running on port ${PORT}`);
});

// Handle graceful shutdown
process.on('SIGTERM', () => {
  console.log('SIGTERM received, closing server...');
  server.close(() => {
    console.log('Server closed');
    process.exit(0);
  });
});

process.on('SIGINT', () => {
  console.log('SIGINT received, closing server...');
  server.close(() => {
    console.log('Server closed');
    process.exit(0);
  });
});<|MERGE_RESOLUTION|>--- conflicted
+++ resolved
@@ -15,13 +15,9 @@
 app.post('/api/chat', async (req, res) => {
   const { messages, provider = 'openai' } = req.body;
 
-<<<<<<< HEAD
   const model = provider === "ollama" ? ollama("llama3.2") : openai("gpt-4o");
   
   console.log("Received message", messages);
-=======
-  const model = provider === 'ollama' ? ollama('llama3.2') : openai('gpt-4o');
->>>>>>> 7663fba3
 
   const result = streamText({
     model,
